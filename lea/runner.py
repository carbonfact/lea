from __future__ import annotations

import concurrent.futures
import datetime as dt
import functools
import io
import pathlib
import pickle
import re
import time
import warnings

import git
import pandas as pd
import rich.console
import rich.live
import rich.table
import sqlglot

import lea
from lea.views.sql import InMemorySQLView, SQLView

console = rich.console.Console(force_interactive=True)

RUNNING = "[cyan]RUNNING"
SUCCESS = "[green]SUCCESS"
ERRORED = "[red]ERRORED"
SKIPPED = "[yellow]SKIPPED"


def _do_nothing(*args, **kwargs):
    """This is a dummy function for dry runs"""


def sizeof_fmt(num, suffix="B"):
    for unit in ("", "K", "M", "G", "T", "P", "E", "Z"):
        if abs(num) < 1000:
            return f"{num:3.1f}{unit}{suffix}"
        num /= 1000
    return f"{num:.1f}Yi{suffix}"


class Runner:
    def __init__(self, views_dir: pathlib.Path | str, client: lea.clients.Client, verbose=False):
        self.views_dir = pathlib.Path(views_dir) if isinstance(views_dir, str) else views_dir
        self.client = client
        self.verbose = verbose

        self.views = {
            view.key: view
            for view in lea.views.open_views(views_dir=self.views_dir, client=self.client)
        }

        self.dag = lea.DAGOfViews(
            graph={view.key: view.dependent_view_keys for view in self.regular_views.values()}
        )
        self.dag.prepare()

    @property
    def regular_views(self):
        """

        What we call regular views are views that are not tests or functions.

        Regular views are the views that are materialized in the database.

        """
        return {
            view_key: view
            for view_key, view in self.views.items()
            if view.schema not in {"tests", "test", "func", "funcs"}
        }

    def log(self, message, **kwargs):
        if self.verbose:
            console.log(message, **kwargs)

    def print(self, message, **kwargs):
        if self.verbose:
            console.print(message, **kwargs)

    def select_view_keys(self, *queries: str) -> set:
        """Selects view keys from one or more graph operators.

        The special case where no queries are specified is equivalent to selecting all the views.

        git operators are expanded to select all the views that have been modified compared to the
        main branch.

        """

        def _expand_query(query):
            # It's possible to query views via git. For example:
            # * `git` will select all the views that have been modified compared to the main branch.
            # * `git+` will select all the modified views, and their descendants.
            # * `+git` will select all the modified views, and their ancestors.
            # * `+git+` will select all the modified views, with their ancestors and descendants.
            if m := re.match(r"(?P<ancestors>\+?)git(?P<descendants>\+?)", query):
                ancestors = m.group("ancestors") == "+"
                descendants = m.group("descendants") == "+"

                repo = git.Repo(".")  # TODO: is using "." always correct? Probably not.
                # Changes that have been committed
                staged_diffs = repo.index.diff(
                    repo.refs.main.commit
                    # repo.remotes.origin.refs.main.commit
                )
                # Changes that have not been committed
                unstage_diffs = repo.head.commit.diff(None)

                for diff in staged_diffs + unstage_diffs:
                    # One thing to note is that we don't filter out deleted views. This is because
                    # these views will get filtered out by dag.select anyway.
                    diff_path = pathlib.Path(diff.a_path)
                    if (
                        diff_path.is_relative_to(self.views_dir)
                        and diff_path.name.split(".", 1)[1] in lea.views.PATH_SUFFIXES
                    ):
                        view = lea.views.open_view_from_path(
                            diff_path, self.views_dir, self.client.sqlglot_dialect
                        )
                        yield ("+" if ancestors else "") + str(view) + ("+" if descendants else "")
            else:
                yield query

        if not queries:
            return set(self.regular_views.keys())

        return {
            selected
            for query in queries
            for q in _expand_query(query)
            for selected in self.dag.select(q)
        }

    def _split_query(self, query):
        ast = sqlglot.parse_one(query, dialect=self.client.sqlglot_dialect)
        ctes = {}
        main_query = query

        if isinstance(ast, sqlglot.exp.Select):
            with_clause = ast.args.get("with")
            if with_clause and isinstance(with_clause, sqlglot.exp.With):
                for cte in with_clause.expressions:
                    if isinstance(cte, sqlglot.exp.CTE):
                        cte_name = cte.alias
                        cte_query = cte.this.sql(dialect=self.client.sqlglot_dialect)
                        ctes[cte_name] = cte_query

                # Extract the main query (the part after the CTEs)
                if "expression" in ast.args:
                    main_query = ast.args["expression"].sql(dialect=self.client.sqlglot_dialect)
                else:
                    # If 'expression' is not in args, use the entire SELECT statement
                    main_query = ast.sql(dialect=self.client.sqlglot_dialect)

        self.log("Split query result:")
        self.log(f"Number of CTEs found: {len(ctes)}")
        for cte_name, cte_query in ctes.items():
            self.log(f"CTE '{cte_name}': {cte_query[:100]}...")

        return ctes, main_query

    def _materialize_ctes_and_view(self, view):
        self.log(f"Processing view: {view.key[0]}.{view.key[1]}")
        self.log(f"Original query:\n{view.query}")

        try:
            ctes, main_query = self._split_query(view.query)
        except Exception as e:
            self.log(f"Error splitting query for {view.key[0]}.{view.key[1]}: {str(e)}")
            self.log(f"Exception type: {type(e)}")
            self.log(f"Exception args: {e.args}")
            raise

        for cte_name, cte_query in ctes.items():
            try:
                materialized_table = f"{view.key[0]}.{view.key[1]}__{cte_name}"
                self.log(f"Attempting to materialize CTE: {materialized_table}")
                self.log(f"CTE Query: {cte_query}")
                cte_view = InMemorySQLView(
                    key=tuple(materialized_table.split(".")), query=cte_query, client=self.client
                )
                self.client.materialize_view(cte_view)
                self.log(f"Successfully materialized CTE: {materialized_table}")
            except Exception as e:
                self.log(f"Error materializing CTE {cte_name}: {str(e)}")
                self.log(f"Exception type: {type(e)}")
                self.log(f"Exception args: {e.args}")
                raise

        try:
            self.log(f"Attempting to materialize main view: {view.key[0]}.{view.key[1]}")
            self.log(f"Main Query: {main_query}")
            updated_view = InMemorySQLView(key=view.key, query=main_query, client=self.client)
            self.client.materialize_view(updated_view)
            self.log(f"Successfully materialized main view: {view.key[0]}.{view.key[1]}")
        except Exception as e:
            self.log(f"Error materializing main view {view.key[0]}.{view.key[1]}: {str(e)}")
            self.log(f"Exception type: {type(e)}")
            self.log(f"Exception args: {e.args}")
            raise

    def _make_table_reference_mapping(
        self, selected_view_keys: set[tuple[str]], freeze_unselected: bool
    ) -> dict[str, str]:
        """

        There are two types of table_references: those that refer to a table in the current
        database, and those that refer to a table in another database. This function determine how
        to rename the table references in each view.

        This is important in several cases.

        On the one hand, if you're refreshing views in a developper schema, the table references
        found in each query should be renamed to target the developer schema. For instance, if a
        query contains `FROM dwh.core__users`, we'll want to replace that with
        `FROM dwh_max.core__users`.

        On the other hand, if you're refreshing views in a production, the table references found
        each query should be renamed to target the production schema. In general, this leaves the
        table references untouched.

        A special case is when you're refreshing views in a GitHub Actions workflow. In that case,
        you may only want to refresh views that have been modified compared to the main branch.
        What you'll want to do is rename the table references of modified views, while leaving the
        others untouched. This is the so-called "Slim CI" pattern.

        Note that this method only returns a mapping. It doesn't actually rename the table
        references in a given view. That's a separate responsibility.

        Examples
        --------

        >>> import lea

        >>> client = lea.clients.DuckDB('examples/jaffle_shop/jaffle_shop.db', username='max')
        >>> runner = lea.Runner('examples/jaffle_shop/views', client=client)

        The client has the ability to generate table references from view keys:

        >>> client._view_key_to_table_reference(('core', 'orders'), with_context=False)
        'core.orders'

        >>> client._view_key_to_table_reference(('core', 'orders'), with_context=True)
        'jaffle_shop_max.core.orders'

        We can use this to generate a mapping that will rename all the table references in the views
        that were selected:

        >>> selected_view_keys = runner.dag.select('core.orders+')
        >>> table_reference_mapping = runner._make_table_reference_mapping(
        ...     selected_view_keys,
        ...     freeze_unselected=True
        ... )

        >>> for name, renamed in sorted(table_reference_mapping.items()):
        ...     print(f'{name} -> {renamed}')
        analytics.finance__kpis -> jaffle_shop_max.analytics.finance__kpis
        analytics.kpis -> jaffle_shop_max.analytics.kpis
        core.orders -> jaffle_shop_max.core.orders

        If `freeze_unselected` is `False`, then all the table references have to be renamed:

        >>> table_reference_mapping = runner._make_table_reference_mapping(
        ...     selected_view_keys,
        ...     freeze_unselected=False
        ... )

        >>> for name, renamed in sorted(table_reference_mapping.items()):
        ...     print(f'{name} -> {renamed}')
        analytics.finance__kpis -> jaffle_shop_max.analytics.finance__kpis
        analytics.kpis -> jaffle_shop_max.analytics.kpis
        core.customers -> jaffle_shop_max.core.customers
        core.orders -> jaffle_shop_max.core.orders
        staging.customers -> jaffle_shop_max.staging.customers
        staging.orders -> jaffle_shop_max.staging.orders
        staging.payments -> jaffle_shop_max.staging.payments

        """

        # Note the case where the select list is empty. That means all the views should be refreshed.
        # If freeze_unselected is specified, then it means all the views will target the production
        # database, which is basically equivalent to copying over the data.
        if freeze_unselected and not selected_view_keys:
            warnings.warn("Setting freeze_unselected without selecting views is not encouraged")

        return {
            self.client._view_key_to_table_reference(
                view_key, with_context=False
            ): self.client._view_key_to_table_reference(view_key, with_context=True)
            for view_key in
            (
                # By default, we replace all
                # table_references to the current database, but we leave the others untouched.
                self.regular_views
                if not freeze_unselected
                # When freeze_unselected is specified, it means we want our views to target the production
                # database. Therefore, we only have to rename the table references for the views that were
                # selected.
                else selected_view_keys
            )
        }

    def prepare(self):
        self.client.prepare(self.regular_views.values())

    def run(
        self,
        select: list[str],
        freeze_unselected: bool,
        print_views: bool,
        dry: bool,
        fresh: bool,
        threads: int,
        show: int,
        fail_fast: bool,
<<<<<<< HEAD
        incremental: bool,
        materialize_ctes: bool,
=======
>>>>>>> 3355f970
    ):
        # Let's determine which views need to be run
        selected_view_keys = self.select_view_keys(*(select or []))

        # Let the user know the views we've decided which views will run
        self.log(f"{len(selected_view_keys):,d} out of {len(self.regular_views):,d} views selected")

        # Now we determine the table reference mapping
        table_reference_mapping = self._make_table_reference_mapping(
            selected_view_keys=selected_view_keys, freeze_unselected=freeze_unselected
        )

        # Remove orphan views
        # It's really important to remove views that aren't part of the refresh anymore. There
        # might be consumers that still depend on them, which is error-prone. You don't want
        # consumers to depend on stale data.
        existing_view_keys = self.client.list_existing_view_keys()
        for view_key in set(existing_view_keys.keys()) - selected_view_keys:
            if view_key in self.regular_views:
                continue
            if not dry:
                self.client.delete_table_reference(existing_view_keys[view_key])
            self.log(f"Removed {'.'.join(view_key)}")

        def display_progress() -> rich.table.Table:
            if not self.verbose:
                return None
            table = rich.table.Table(box=None)
            table.add_column("#")
            table.add_column("view")
            table.add_column("status")
            table.add_column("duration", justify="right")
            table.add_column("cost", justify="right")

            def get_status(view_key):
                if view_key in exceptions:
                    return ERRORED
                elif view_key in skipped:
                    return SKIPPED
                elif view_key in jobs_ended_at:
                    return SUCCESS
                return RUNNING

            not_done = [view_key for view_key in execution_order if view_key not in cache]
            statuses = {view_key: get_status(view_key) for view_key in not_done}
            not_done = [view_key for view_key in not_done if statuses[view_key] != RUNNING] + [
                view_key for view_key in not_done if statuses[view_key] == RUNNING
            ]
            for i, view_key in list(enumerate(not_done, start=1))[-show:]:
                status = statuses[view_key]
                duration = (
                    (jobs_ended_at.get(view_key, dt.datetime.now()) - jobs_started_at[view_key])
                    if view_key in jobs_started_at
                    else None
                )
                # Round to the closest second
                duration_str = f"{int(round(duration.total_seconds()))}s" if duration else ""
                result = jobs[view_key].result() if status == SUCCESS else None
                cost = result.cost if result else None
                table.add_row(
                    str(i) if status != RUNNING else "",
                    str(self.views[view_key]),
                    status,
                    duration_str,
                    "" if cost is None else f"${cost:,.5f}",
                )

            return table

        executor = concurrent.futures.ThreadPoolExecutor(max_workers=threads)
        jobs = {}
        execution_order = []
        jobs_started_at = {}
        jobs_ended_at = {}
        exceptions = {}
        skipped = set()
        cache_path = pathlib.Path(".cache.pkl")
        cache = set() if fresh or not cache_path.exists() else pickle.loads(cache_path.read_bytes())
        tic = time.time()

        if cache:
            self.log(f"{len(cache):,d} views already done")

        with rich.live.Live(display_progress(), vertical_overflow="ellipsis") as live:
            while self.dag.is_active():
                for view_key in self.dag.get_ready():
                    # Check if the view_key can be skipped or not
                    if view_key not in selected_view_keys:
                        self.dag.done(view_key)
                        continue
                    execution_order.append(view_key)

                    # A view can only be computed if all its dependencies have been computed
                    # succesfully

                    if any(
                        dep_key in skipped or dep_key in exceptions
                        for dep_key in self.views[view_key].dependent_view_keys
                    ):
                        skipped.add(view_key)
                        self.dag.done(view_key)
                        continue

                    # Submit a job, or print, or do nothing

                    if dry or view_key in cache:
                        job = _do_nothing
                    elif print_views:
                        job = functools.partial(
                            console.print,
                            self.views[view_key].with_context(
                                table_reference_mapping=table_reference_mapping
                            ),
                        )
                    else:
                        view = self.views[view_key].with_context(
                            table_reference_mapping=table_reference_mapping
                        )
                        if materialize_ctes and isinstance(view, SQLView):
                            print(self._materialize_ctes_and_view)
                            job = functools.partial(self._materialize_ctes_and_view, view=view)
                        else:
                            job = functools.partial(
                                self.client.materialize_view,
                                view=view,
                            )
                    jobs[view_key] = executor.submit(job)
                    jobs_started_at[view_key] = dt.datetime.now()

                # Check if any jobs are done. We notify the DAG by calling done when a job is done,
                # which will unlock the next views.
                for view_key in jobs_started_at:
                    if view_key not in jobs_ended_at and jobs[view_key].done():
                        self.dag.done(view_key)
                        jobs_ended_at[view_key] = dt.datetime.now()
                        # Determine whether the job succeeded or not
                        if exception := jobs[view_key].exception():
                            exceptions[view_key] = exception
                            if fail_fast:
                                raise RuntimeError(
                                    f"Error in {self.views[view_key]}"
                                ) from exception

                live.update(display_progress())

        # Save the cache
        all_done = not exceptions and not skipped
        cache = (
            set()
            if all_done
            else cache
            | {
                view_key
                for view_key in execution_order
                if view_key not in exceptions and view_key not in skipped
            }
        )
        if cache:
            cache_path.write_bytes(pickle.dumps(cache))
        else:
            cache_path.unlink(missing_ok=True)

        # Summary statistics
        if not self.verbose:
            return
        self.log(f"Took {round(time.time() - tic)}s")
        summary = rich.table.Table()
        summary.add_column("status")
        summary.add_column("count")
        if n := len(jobs_ended_at) - len(exceptions):
            summary.add_row(SUCCESS, f"{n:,d}")
        if n := len(exceptions):
            summary.add_row(ERRORED, f"{n:,d}")
        if n := len(skipped):
            summary.add_row(SKIPPED, f"{n:,d}")
        self.print(summary)

        # Summary of errors
        if exceptions:
            for view_key, exception in exceptions.items():
                self.print(str(self.views[view_key]), style="bold red")
                self.print(exception)

            if fail_fast:
                raise Exception("Some views failed to build")

        # In WAP mode, the tables gets created with a suffix to mimic a staging environment. We
        # need to switch the tables to the production environment.
        if self.client.wap_mode and not exceptions and not dry:
            # In WAP mode, we want to guarantee the new tables are correct. Therefore, we run tests
            # on them before switching.
            self.test(
                select_views=select,
                freeze_unselected=freeze_unselected,
                threads=threads,
                fail_fast=True,
            )
            self.client.switch_for_wap_mode(selected_view_keys)

    def test(self, select_views: list[str], freeze_unselected: bool, threads: int, fail_fast: bool):
        # Let's determine which views need to be run
        selected_view_keys = self.select_view_keys(*(select_views or []))

        # Now we determine the table reference mapping
        table_reference_mapping = self._make_table_reference_mapping(
            selected_view_keys=selected_view_keys,
            freeze_unselected=freeze_unselected,
        )

        # List singular tests
        singular_tests = [
            view.with_context(table_reference_mapping=table_reference_mapping)
            for view in self.views.values()
            if view.schema == "tests"
        ]
        self.log(f"Found {len(singular_tests):,d} singular tests")

        # List assertion tests
        assertion_tests = [
            test for view in self.regular_views.values() for test in view.yield_assertion_tests()
        ]
        self.log(f"Found {len(assertion_tests):,d} assertion tests")

        # Determine which tests need to be run
        tests = [
            test
            for test in singular_tests + assertion_tests
            if
            (
                # Run tests without any dependency whatsoever
                not (test_dependencies := test.dependent_view_keys)
                # Run tests which don't depend on any table in the views directory
                or all(test_dep[0] not in self.dag.schemas for test_dep in test_dependencies)
                # Run tests which have at least one dependency with the selected views
                or any(test_dep in selected_view_keys for test_dep in test_dependencies)
            )
        ]
        self.log(
            f"{len(tests):,d} out of {len(singular_tests) + len(assertion_tests):,d} tests selected"
        )

        # Run tests concurrently
        with concurrent.futures.ThreadPoolExecutor(max_workers=threads) as executor:
            jobs = {executor.submit(self.client.read_sql, test.query): test for test in tests}
            for job in concurrent.futures.as_completed(jobs):
                test = jobs[job]
                conflicts = job.result()
                if conflicts.empty:
                    self.log(f"SUCCESS {test}", style="bold green")
                else:
                    self.log(f"FAILURE {test}", style="bold red")
                    self.log(conflicts.head())
                    if fail_fast:
                        # TODO: print out the query to help quick debugging
                        raise RuntimeError(f"Test {test} failed")

    def make_docs(self, output_dir: str):
        output_dir = pathlib.Path(output_dir)

        # Now we can generate the docs for each schema and view therein
        readme_content = io.StringIO()
        readme_content.write("# Views\n\n")
        readme_content.write("## Schemas\n\n")
        for schema in sorted(self.dag.schemas):
            readme_content.write(f"- [`{schema}`](./{schema})\n")
            content = io.StringIO()

            # Write down the schema description if it exists
            if (existing_readme := self.views_dir / schema / "README.md").exists():
                content.write(existing_readme.read_text() + "\n")
            else:
                content.write(f"# {schema}\n\n")

            # Write down table of contents
            content.write("## Table of contents\n\n")
            for view in sorted(self.regular_views.values(), key=lambda view: view.key):
                if view.schema != schema:
                    continue
                anchor = str(view).replace(".", "")
                content.write(f"- [{view}](#{anchor})\n")
            content.write("\n")

            # Write down the views
            content.write("## Views\n\n")
            for view in sorted(self.regular_views.values(), key=lambda view: view.key):
                # HACK: skip json views for now
                if str(view.path).endswith("json"):
                    continue

                if view.schema != schema:
                    continue
                content.write(f"### {view}\n\n")
                if view.description:
                    content.write(f"{view.description}\n\n")

                # Write down the query
                content.write(
                    "```sql\n" "SELECT *\n" f"FROM {view.table_reference_in_production}\n" "```\n\n"
                )
                # Write down the columns
                view_columns = pd.DataFrame(
                    {
                        "Column": [field.name for field in view.fields],
                        "Description": [field.description for field in view.fields],
                        "Unique": ["✅" if field.is_unique else "" for field in view.fields],
                    }
                )
                content.write(view_columns.fillna("").to_markdown(index=False) + "\n\n")

            # Write the schema README
            schema_readme = output_dir / schema / "README.md"
            schema_readme.parent.mkdir(parents=True, exist_ok=True)
            schema_readme.write_text(content.getvalue())
            self.log(f"Wrote {schema_readme}", style="bold green")
        else:
            readme_content.write("\n")

        # Schema flowchart
        mermaid = self.dag.to_mermaid(schemas_only=True)
        mermaid = mermaid.replace("style", "style_")  # HACK
        readme_content.write("## Schema flowchart\n\n")
        readme_content.write(f"```mermaid\n{mermaid}```\n\n")

        # Flowchart
        mermaid = self.dag.to_mermaid()
        mermaid = mermaid.replace("style", "style_")  # HACK
        readme_content.write("## Flowchart\n\n")
        readme_content.write(f"```mermaid\n{mermaid}```\n\n")

        # Write the root README
        readme = output_dir / "README.md"
        readme.parent.mkdir(parents=True, exist_ok=True)
        readme.write_text(readme_content.getvalue())
        self.log(f"Wrote {readme}", style="bold green")

    def calculate_diff(self, select: list[str], target_client: lea.clients.Client) -> str:
        # Let's determine which views need to be run
        selected_view_keys = self.select_view_keys(*(select or []))

        # HACK
        if not isinstance(self.client, lea.clients.DuckDB):
            selected_table_references = {
                self.client._view_key_to_table_reference(view_key, with_context=False).split(
                    ".", 1
                )[1]
                for view_key in selected_view_keys
            }
        else:
            selected_table_references = None

        schema_diff = lea.diff.get_schema_diff(
            origin_client=self.client, target_client=target_client
        )
        size_diff = lea.diff.get_size_diff(origin_client=self.client, target_client=target_client)

        removed_table_references = set(
            schema_diff[
                schema_diff.column.isnull() & (schema_diff.diff_kind == "REMOVED")
            ].table_reference
        )
        added_table_references = set(
            schema_diff[
                schema_diff.column.isnull() & (schema_diff.diff_kind == "ADDED")
            ].table_reference
        )
        modified_table_references = set(size_diff.table_reference)

        table_references = (
            removed_table_references | added_table_references | modified_table_references
        )
        if select:
            table_references &= selected_table_references

        if not table_references or (schema_diff.empty and size_diff.empty):
            return "No schema or content change detected."

        buffer = io.StringIO()
        print_ = functools.partial(print, file=buffer)
        for table_reference in sorted(table_references):
            view_schema_diff = schema_diff[
                schema_diff.column.notnull() & schema_diff.table_reference.eq(table_reference)
            ]
            view_size_diff = size_diff[size_diff.table_reference.eq(table_reference)].iloc[0]

            if table_reference in removed_table_references:
                print_(f"- {table_reference}")
            elif table_reference in added_table_references:
                print_(f"+ {table_reference}")
            elif table_reference in modified_table_references:
                print_(f"  {table_reference}")

            if table_reference in modified_table_references:
                # |rows| changed
                if view_size_diff.n_rows_diff:
                    sign = "+" if view_size_diff.n_rows_diff > 0 else "-"
                    print_(f"{sign} {abs(view_size_diff.n_rows_diff):,d} rows")
                # |bytes| changed
                if view_size_diff.n_bytes_diff:
                    sign = "+" if view_size_diff.n_bytes_diff > 0 else "-"
                    print_(f"{sign} {sizeof_fmt(abs(view_size_diff.n_bytes_diff))}")

            for removed in sorted(view_schema_diff[view_schema_diff.diff_kind == "REMOVED"].column):
                print_(f"- {removed}")
            for added in sorted(view_schema_diff[view_schema_diff.diff_kind == "ADDED"].column):
                print_(f"+ {added}")
            print_()

        return buffer.getvalue().rstrip()<|MERGE_RESOLUTION|>--- conflicted
+++ resolved
@@ -315,11 +315,8 @@
         threads: int,
         show: int,
         fail_fast: bool,
-<<<<<<< HEAD
         incremental: bool,
         materialize_ctes: bool,
-=======
->>>>>>> 3355f970
     ):
         # Let's determine which views need to be run
         selected_view_keys = self.select_view_keys(*(select or []))
